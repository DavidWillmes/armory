"""
Adversarial datasets
"""

from typing import Callable

from armory.data import datasets
from armory.data.adversarial import (  # noqa: F401
    imagenet_adversarial as IA,
    librispeech_adversarial as LA,
    resisc45_densenet121_univpatch_and_univperturbation_adversarial_224x224,
    ucf101_mars_perturbation_and_patch_adversarial_112x112,
    gtsrb_bh_poison_micronnet,
)


def imagenet_adversarial(
    split_type: str = "adversarial",
    epochs: int = 1,
    batch_size: int = 1,
    dataset_dir: str = None,
    preprocessing_fn: Callable = None,
    cache_dataset: bool = True,
    framework: str = "numpy",
    clean_key: str = "clean",
    adversarial_key: str = "adversarial",
    targeted: bool = False,
) -> datasets.ArmoryDataGenerator:
    """
    ILSVRC12 adversarial image dataset for ResNet50

    ProjectedGradientDescent
        Iterations = 10
        Max perturbation epsilon = 8
        Attack step size = 2
        Targeted = True
    """
    if clean_key != "clean":
        raise ValueError(f"{clean_key} != 'clean'")
    if adversarial_key != "adversarial":
        raise ValueError(f"{adversarial_key} != 'adversarial'")
    if targeted:
        raise ValueError(f"{adversarial_key} is not a targeted attack")

    return datasets._generator_from_tfds(
        "imagenet_adversarial:1.1.0",
        split_type=split_type,
        batch_size=batch_size,
        epochs=epochs,
        dataset_dir=dataset_dir,
        preprocessing_fn=preprocessing_fn,
        shuffle_files=False,
        cache_dataset=cache_dataset,
        framework=framework,
        lambda_map=lambda x, y: ((x[clean_key], x[adversarial_key]), y),
    )


def librispeech_adversarial(
    split_type: str = "adversarial",
    epochs: int = 1,
    batch_size: int = 1,
    dataset_dir: str = None,
    preprocessing_fn: Callable = None,
    cache_dataset: bool = True,
    framework: str = "numpy",
    clean_key: str = "clean",
    adversarial_key: str = "adversarial",
    targeted: bool = False,
) -> datasets.ArmoryDataGenerator:
    """
    Adversarial dataset based on Librispeech-dev-clean using Universal
    Perturbation with PGD.

    split_type - one of ("adversarial")

    returns:
        Generator
    """
    if clean_key != "clean":
        raise ValueError(f"{clean_key} != 'clean'")
    if adversarial_key != "adversarial":
        raise ValueError(f"{adversarial_key} != 'adversarial'")
    if targeted:
        raise ValueError(f"{adversarial_key} is not a targeted attack")

    return datasets._generator_from_tfds(
        "librispeech_adversarial:1.0.0",
        split_type=split_type,
        batch_size=batch_size,
        epochs=epochs,
        dataset_dir=dataset_dir,
        preprocessing_fn=preprocessing_fn,
        as_supervised=False,
        supervised_xy_keys=("audio", "label"),
        variable_length=bool(batch_size > 1),
        cache_dataset=cache_dataset,
        framework=framework,
        lambda_map=lambda x, y: ((x[clean_key], x[adversarial_key]), y),
    )


def resisc45_adversarial_224x224(
    split_type: str = "adversarial",
    epochs: int = 1,
    batch_size: int = 1,
    dataset_dir: str = None,
    preprocessing_fn: Callable = None,
    cache_dataset: bool = True,
    framework: str = "numpy",
    clean_key: str = "clean",
    adversarial_key: str = "adversarial_univpatch",
    targeted: bool = False,
) -> datasets.ArmoryDataGenerator:
    """
    resisc45 Adversarial Dataset of size (224, 224, 3),
    including clean, adversarial universal perturbation, and
    adversarial patched
    """
    if clean_key != "clean":
        raise ValueError(f"{clean_key} != 'clean'")
    adversarial_keys = ("adversarial_univpatch", "adversarial_univperturbation")
    if adversarial_key not in adversarial_keys:
        raise ValueError(f"{adversarial_key} not in {adversarial_keys}")
    if targeted:
        raise ValueError(f"{adversarial_key} is not a targeted attack")

    return datasets._generator_from_tfds(
        "resisc45_densenet121_univpatch_and_univperturbation_adversarial224x224:1.0.1",
        split_type=split_type,
        batch_size=batch_size,
        epochs=epochs,
        dataset_dir=dataset_dir,
        preprocessing_fn=preprocessing_fn,
        as_supervised=False,
        supervised_xy_keys=("images", "label"),
        variable_length=False,
        cache_dataset=cache_dataset,
        framework=framework,
        lambda_map=lambda x, y: ((x[clean_key], x[adversarial_key]), y),
    )


def ucf101_adversarial_112x112(
    split_type: str = "adversarial",
    epochs: int = 1,
    batch_size: int = 1,
    dataset_dir: str = None,
    preprocessing_fn: Callable = None,
    cache_dataset: bool = True,
    framework: str = "numpy",
    clean_key: str = "clean",
    adversarial_key: str = "adversarial_perturbation",
    targeted: bool = False,
) -> datasets.ArmoryDataGenerator:
    """
    UCF 101 Adversarial Dataset of size (112, 112, 3),
    including clean, adversarial perturbed, and
    adversarial patched

    DataGenerator returns batches of ((x_clean, x_adversarial), y)
    """
    if clean_key != "clean":
        raise ValueError(f"{clean_key} != 'clean'")
    adversarial_keys = ("adversarial_patch", "adversarial_perturbation")
    if adversarial_key not in adversarial_keys:
        raise ValueError(f"{adversarial_key} not in {adversarial_keys}")
    if targeted:
        if adversarial_key == "adversarial_perturbation":
            raise ValueError("adversarial_perturbation is not a targeted attack")

        def lambda_map(x, y):
            return (
                (x[clean_key], x[adversarial_key]),
                (y[clean_key], y[adversarial_key]),
            )

    else:

        def lambda_map(x, y):
            return (x[clean_key], x[adversarial_key]), y[clean_key]

    return datasets._generator_from_tfds(
        "ucf101_mars_perturbation_and_patch_adversarial112x112:1.1.0",
        split_type=split_type,
        batch_size=batch_size,
        epochs=epochs,
        dataset_dir=dataset_dir,
        preprocessing_fn=preprocessing_fn,
        as_supervised=False,
        supervised_xy_keys=("videos", "labels"),
        variable_length=bool(batch_size > 1),
        cache_dataset=cache_dataset,
        framework=framework,
<<<<<<< HEAD
        lambda_map=lambda x, y: ((x[clean_key], x[adversarial_key]), y),
    )


def gtsrb_poison(
    split_type: str = "poison",
    epochs: int = 1,
    batch_size: int = 1,
    dataset_dir: str = None,
    preprocessing_fn: Callable = None,
    cache_dataset: bool = True,
    framework: str = "numpy",
    clean_key: str = None,
    adversarial_key: str = None,
) -> datasets.ArmoryDataGenerator:
    """
    German traffic sign poison dataset of size (48, 48, 3),
    including only poisoned data

    DataGenerator returns batches of (x_poison, y)
    """
    return datasets._generator_from_tfds(
        "gtsrb_bh_poison_micronnet:1.0.0",
        split_type=split_type,
        batch_size=batch_size,
        epochs=epochs,
        dataset_dir=dataset_dir,
        preprocessing_fn=preprocessing_fn,
        as_supervised=False,
        supervised_xy_keys=("image", "label"),
        variable_length=bool(batch_size > 1),
        cache_dataset=cache_dataset,
        framework=framework,
        lambda_map=lambda x, y: (x, y),
=======
        lambda_map=lambda_map,
>>>>>>> 4eab48ff
    )<|MERGE_RESOLUTION|>--- conflicted
+++ resolved
@@ -192,8 +192,7 @@
         variable_length=bool(batch_size > 1),
         cache_dataset=cache_dataset,
         framework=framework,
-<<<<<<< HEAD
-        lambda_map=lambda x, y: ((x[clean_key], x[adversarial_key]), y),
+        lambda_map=lambda_map,
     )
 
 
@@ -227,7 +226,4 @@
         cache_dataset=cache_dataset,
         framework=framework,
         lambda_map=lambda x, y: (x, y),
-=======
-        lambda_map=lambda_map,
->>>>>>> 4eab48ff
     )