--- conflicted
+++ resolved
@@ -163,11 +163,7 @@
             classifier_for_defense.fit(
                 x_train_all,
                 y_train_all_categorical,
-<<<<<<< HEAD
                 batch_size=fit_batch_size,
-=======
-                batch_size=batch_size,
->>>>>>> 4eab48ff
                 nb_epochs=defense_train_epochs,
                 verbose=False,
             )
